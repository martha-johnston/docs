--- conflicted
+++ resolved
@@ -8,17 +8,9 @@
 A robot is a computer that interacts with its environment.
 What does this mean? A robot can collect information about its environment and make behavioral decisions on based on that information.
 
-<<<<<<< HEAD
-
-
 Robots can take many forms, from a simple wheeled rover to a much more complex system involving many [_components_](/docs/#components) such as a wheeled base, grippers, arms, various cameras and other sensors working together.
 A simpler system might be controlled by a single microcontroller or microprocessor (such as a Raspberry Pi, Jetson or Arduino), whereas a more complex system might contain more than one of these compute units.
 In addition to physical hardware, a robot may employ one or more Viam-built software modules such as navigation or vision algorithms, which we call [_services_](/docs/#services).
-=======
-Robots don't all look the same. They can range in complexity from a simple wheeled rover to a base with various [_components_](/components) such as grippers, arms, cameras and other sensors.
-A simple system might be controlled by a single computer (such as a Raspberry Pi, Jetson or Arduino), whereas a more complex system might involve multiple computers controlling different parts of the robot.
-Whether their physical hardware is simple or complex, robots built on Viam can use our [_services_](/services) - on-device software with complex capabilities such as SLAM, Computer Vision, Motion Planning, and Data Collection. 
->>>>>>> 1dee2219
 
 At Viam, each computer (and the components it controls) is called a _part_.
 Robots are organized into one or more parts, depending on the number of computers they're comprised of.
@@ -44,16 +36,11 @@
 This is done via <a href="https://en.wikipedia.org/wiki/WebRTC)" target="_blank">WebRTC</a>[^webrtc]  using the [gRPC and protobuf APIs](../../deeper-dive/architecture-and-protobuf).
 This SDK API is available in any language, and provides direct and secure connections to and between parts.
 
-<<<<<<< HEAD
-[^webrtc]: <a href="https://en.wikipedia.org/wiki/WebRTC)" target="_blank">WebRTC: https://en.wikipedia.org/wiki/WebRTC</a> 
 
+[^webrtc]: <a href="https://en.wikipedia.org/wiki/WebRTC)" target="_blank">WebRTC: ht<span></span>tps://en.wikipedia.org/wiki/WebRTC</a> 
 
 After installing the Viam server on a computer (like a Raspberry Pi), you can connect your newly minted part to the Viam App ([https://app.viam.com](https://app.viam.com)).
 The web app provides a page for each robot to do the following:
-=======
-After installing the Viam server on a computer, you can connect your newly minted part to Viam ([https://app.viam.com](https://app.viam.com)).
-The website provides a page for each of the following:
->>>>>>> 1dee2219
 
 - Logs: Displays `viam-server` logs including status changes and error messages.
 - Config: Provides a UI for building out your robot configuration.
