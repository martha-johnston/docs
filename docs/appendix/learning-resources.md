---
title: "Learning Resources"
linkTitle: "Learning Resources"
description: "A collection of links to external sources discussing robotics topics and basic information that we believe users may find helpful."
type: "docs"
---
# Overview
The following sections contain links that we think you will find very useful during your journey into robotics.

## Basic Electronics
### Resistors
<<<<<<< HEAD
<a href="https://goodcalculators.com/resistor-color-code-calculator/" target="_blank">Online Resistor Color Code Calculator</a>[^orccc] - Enter the desired resistor value in Ohms, kOhms, or MOhms, and press enter and this site will display the color bands for that resistor value.

[^orccc]: Online Resistor Color Code Calculator: <a href="https://goodcalculators.com/resistor-color-code-calculator/" target="_blank">https://goodcalculators.com/resistor-color-code-calculator/</a>
=======
- <a href="https://goodcalculators.com/resistor-color-code-calculator/" target="_blank">Online Resistor Color Code Calculator</a>[^orccc] - Enter the desired resistor value in Ohms, kOhms, or MOhms, and press enter and this site will display the color bands for that resistor value.
[^orccc]: Online Resistor Color Code Calculator: <a href="https://goodcalculators.com/resistor-color-code-calculator/" target="_blank">ht<span></span>tps://goodcalculators.com/resistor-color-code-calculator</a>
>>>>>>> ea4da37a

**Resistor Value Chart**
<img src="../img/resistor.png" alt="Chart of standard colors to values for electronic components. An example resistor with green, red, and orange bands is shown. The value is 52 times 10 to the third power, or 52,000 Ohms." />

You can easily learn resistor color markings without referring to a chart by remembering this jingle:

"Badly Burnt Resistors On Your Ground Bus Void General Warranty."

Now, equate the jingle to the colors in this order:
Black, Brown, Red, Orange, Yellow, Green, Blue, Violet, Gray, White

And their values on a resistor:
0, 1, 2, 3, 4, 5, 6, 7, 8, 9

- The bands 1 and 2 indicate the first two significant digits on a resistor. 
- Band 3 is a multiplier on four-band resistors. 
For example, a resistor with brown, green, orange bands representing, 1, 5, and  3, respectively, which equates to 15 times ten to the third, or 15,000 Ohms, or 15 kOhms.
- On resistors with four bands, the band 4 indicates tolerance, with gold being +/- 5% and silver being +/- 10%. 
- On five-band resistors, band 3 becomes an additional significant digit, band 4 becomes the multiplier, and band 5 becomes the tolerance band. 
- Six-band resistors are read identically to five-band resistors, their difference being that the sixth band indicates the resistor's temperature coefficient.

### Light Emitting Diodes - LEDs
Light Emitting Diodes come in a variety of form factors:
<img src="../img/Verschiedene_LEDs.jpg" alt="Image of various Light Emitting Diode form factors." />
LEDs commonly have two leads, although specialty LEDs are available that are capable of simultaneously displaying two colors or of displaying a blended shade. These specialty LEDs have 4-6 leads and 2-4 LED junctions.

LEDs work by applying a voltage with a positive and negative polarity to the leads in such a manner that the positive voltage is attached to the anode of the LED and the negative voltage lead is attached to the LED's cathode. On a two-pin LED, the longer pin is the anode and the short pin is the cathode.

LEDs require current-limiting resistors to avoid destroying the LED junction via an over-current situation. Always include a current-limiting resistor in basic LED circuits. The following schematic illustrates this circuit:

<img src="../img/LED_circuit2.png" alt="This image displays a schematic showing the arrangement of a DC voltage source with the positive lead to the LED's anode, the LED's cathode connected to a one end of a current-limiting resistor and the other end of the voltage drop resistor connected to the negative lead of the voltage source, completing the circuit." /><|MERGE_RESOLUTION|>--- conflicted
+++ resolved
@@ -9,14 +9,10 @@
 
 ## Basic Electronics
 ### Resistors
-<<<<<<< HEAD
-<a href="https://goodcalculators.com/resistor-color-code-calculator/" target="_blank">Online Resistor Color Code Calculator</a>[^orccc] - Enter the desired resistor value in Ohms, kOhms, or MOhms, and press enter and this site will display the color bands for that resistor value.
 
-[^orccc]: Online Resistor Color Code Calculator: <a href="https://goodcalculators.com/resistor-color-code-calculator/" target="_blank">https://goodcalculators.com/resistor-color-code-calculator/</a>
-=======
 - <a href="https://goodcalculators.com/resistor-color-code-calculator/" target="_blank">Online Resistor Color Code Calculator</a>[^orccc] - Enter the desired resistor value in Ohms, kOhms, or MOhms, and press enter and this site will display the color bands for that resistor value.
 [^orccc]: Online Resistor Color Code Calculator: <a href="https://goodcalculators.com/resistor-color-code-calculator/" target="_blank">ht<span></span>tps://goodcalculators.com/resistor-color-code-calculator</a>
->>>>>>> ea4da37a
+
 
 **Resistor Value Chart**
 <img src="../img/resistor.png" alt="Chart of standard colors to values for electronic components. An example resistor with green, red, and orange bands is shown. The value is 52 times 10 to the third power, or 52,000 Ohms." />
