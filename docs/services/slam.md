---
title: "SLAM Service"
linkTitle: "SLAM"
weight: 70
type: "docs"
description: "Explanation of the SLAM service, its configuration, its functionality, and its interfaces."
---

## Warning: This is an experimental feature.
Stability is not guaranteed. Breaking changes are likely to occur, and occur often.

## Introduction

SLAM, which stands for Simultaneous Localization and Mapping, is an important area of ongoing research in robotics, particularly for mobile applications such as drones, boats, and rovers. At Viam, we want to offer our users an easy-to-use, intuitive method for interfacing with various cutting edge SLAM algorithms that may be useful in their mission.

<<<<<<< HEAD
## Overview
The Viam SLAM Service supports the integration of custom SLAM libraries with the Viam RDK via the SLAM Service API. 

As of 11 October 2022, the following SLAM library is integrated:
=======
[^orb]: <a href="https://github.com/UZ-SLAMLab/ORB_SLAM3" target="_blank"> ORBSLAM3: https://github.com/UZ-SLAMLab/ORB_SLAM3</a>
## Architecture
### Data Generation
>>>>>>> fbbbfe4a

-   [ORBSLAM3](https://github.com/UZ-SLAMLab/ORB_SLAM3)[^orb]

[^orb]: <a href="https://github.com/UZ-SLAMLab/ORB_SLAM3" target="_blank"> ORBSLAM3: https://github.com/UZ-SLAMLab/ORB_SLAM3</a>

### Coming Soon
* `map_rate_sec`: A value of `map_rate_sec: 0` is currently set to disable map saving altogether. The behavior will be changed to enable "localization only mode" in the near future.
* The current file format used for saving images, maps, and *.yaml files is currently using this format: `TODO[kat]: add fileformat`. This will be changed to the RFC339 Nano time format (e.g. `2006-01-02T15:04:05Z07:00`) in the near future.

## Requirements
In order to use the SLAM Service with your robot, the following are needed:
1. A binary running the custom SLAM library stored in `/usr/local/bin`.
2. Changes to the config specifiying which SLAM library is used, including library specific parameters.
3. A data folder as it is pointed to by the config parameter `data_dir`. It is required to be structured as follows:
    <pre>
    .
    └──\(The Directory Defined in Config)
        ├── data
        ├── map
        └── config
    </pre>

All three are explained in the following using ORBSLAM3 as the application example.

## The SLAM library binary
A binary that is running the custom SLAM library is required and is assumed to be stored in `/usr/local/bin`. Its location in the case of ORBSLAM3 is defined [here](https://github.com/viamrobotics/rdk/blob/7d15c61d59ee1f4948d116d605f4f23a199d2fb1/services/slam/slamlibraries.go#L48).

You can download and install the ORBSLAM3 binaries as follows:

* AArch64 (ARM64) (e.g. on an RPI):
    ```bash
    sudo curl -o /usr/local/bin/orb_grpc_server http://packages.viam.com/apps/slam-servers/orb_grpc_server-latest-aarch64.AppImage
    ```
* x86_64:
    ```bash
    sudo curl -o /usr/local/bin/orb_grpc_server http://packages.viam.com/apps/slam-servers/orb_grpc_server-latest-x86_64.AppImage
    ```

Make the file executable by running:
```bash
sudo chmod a+rx /usr/local/bin/orb_grpc_server
```

<<<<<<< HEAD
## Configuration Overview
=======
### Interfacing with the C++ Binary
>>>>>>> fbbbfe4a

To add the SLAM service to your robot, you need to add the _name_, _type_, and SLAM library specific _attributes_ to the configuration of your robot.

The following shows an example configuration for running ORBSLAM3 in `rgbd` mode on your robot, provided that it has two [camera streams](https://docs.viam.com/components/camera/#camera-models) available: `"color"` for RGB images, and `"depth"` for depth data. 

``` json
"services": [
  {
    "name": "testorb",
    "type": "slam",
    "attributes": {
      "algorithm": "orbslamv3",
      "data_dir": "<path_to_your_data_folder>",
      "sensors": ["color, depth"],
      "map_rate_sec": 60,
      "data_rate_ms": 200,
      "input_file_pattern": "1:1000:1",
      "config_params": {
        "mode": "rgbd"
      }
    }
  }
]
```

<<<<<<< HEAD
### SLAM Modes Overview
The combination of configuration parameters define the behavior of the running SLAM Service. The following provides an overview over the different SLAM modes, and how they can be set.
=======
### Required Attributes
>>>>>>> fbbbfe4a

**Live vs. Offline Mode**

<table>
  <tr>
    <th>Mode</th>
    <th>Description</th>
  </tr>
  <tr>
    <td>Live</td>
    <td>SLAM runs in live mode if one or more `sensors` are provided. Live mode means that SLAM grabs the most recent sensor readings (e.g. images) from the `sensors` and uses those to perform SLAM.</td>
  </tr>
  <tr>
    <td>Offline</td>
    <td>SLAM runs in offline mode if `sensors: []` is empty. This means it will look for and process images that are already saved in the `data_dir` directory, or more specifically in `<path_to_your_data_folder>/data`.</td>
  </tr>
</table>

**Pure Mapping, Pure Localization, and Update Mode**
<table>
  <tr>
    <th>Mode</th>
    <th>Description</th>
  </tr>
  <tr>
    <td>Pure Mapping</td>
    <td>TODO[kat]</td>
  </tr>
  <tr>
    <td>Pure Localization</td>
    <td>TODO[kat]</td>
  </tr>
  <tr>
    <td>Updating</td>
    <td>TODO[kat]</td>
  </tr>
</table>

### General Config Parameters
**Required Attributes**

<table>
  <tr>
    <th>Name</th>
    <th>Data Type</th>
    <th>Description</th>
  </tr>
  <tr>
    <td>algorithm</td>
    <td>string</td>
    <td>Name of the SLAM library to be used. Currently supported option: orbslamv3.</td>
  </tr>
  <tr>
    <td>data_dir</td>
    <td>string</td>
    <td>This is the data directory used for saving input sensor/map data and output maps/visualizations. It has an architecture consisting of three internal folders, config, data and map. If these have not been provided, they will be created by the SLAM service. The data in the data directory also dictate what type of SLAM will be run:
    <ul>
      <li>If no map is provided in the data folder, the SLAM algorithm will generate a new map using all the provided data (PURE MAPPING MODE)</li>
      <li>If a map is found in the data folder, it will be used as a priori information for the SLAM run and only data generated after the map will be used. (PURE LOCALIZATION MODE/UPDATING MODE)</li>
      <li>If a `map_rate_sec` is provided, then the system will overlay new data on any given map (PURE MAPPING MODE/UPDATING MODE)</li>
    </ul>
</td>
  </tr>
  <tr>
    <td>sensors</td>
    <td>string[]</td>
    <td>Names of sensors whose data is input to SLAM. If sensors are provided, SLAM runs in LIVE mode. If the array is empty, SLAM runs in OFFLINE mode.</td>
  </tr>
</table>

**Optional Attributes**
<table>
  <tr>
    <th>Name</th>
    <th>Data Type</th>
    <th>Description</th>
  </tr>
  <tr>
    <td>map_rate_sec</td>
    <td>int</td>
    <td>Map generation rate for saving current state (in seconds). The default value is 60. If an integer is less or equal to 0 then SLAM is run in localization mode.</td>
  </tr>
  <tr>
    <td>data_rate_ms</td>
    <td>int</td>
    <td>Data generation rate for collecting sensor data to be fed into SLAM (in milliseconds). The default value is 200. If 0, no new data is sent to the SLAM algorithm.</td>
  </tr>
  <tr>
    <td>input_file_pattern</td>
    <td>string</td>
    <td>DISCLAIMER: Currently unused. File glob describing how to ingest previously saved sensor data. Must be in the form X:Y:Z where Z is how many files to skip while iterating between the start index, X and the end index Y. Note: X and Y are the file numbers since the most recent map data package in the data folder. If nil, includes all previously saved data.</td>
  </tr>
  <tr>
    <td>port</td>
    <td>string</td>
    <td>Port for SLAM gRPC server. If running locally, this should be in the form "localhost:<PORT>". If no value is given a random available port will be assigned.</td>
  </tr>
  <tr>
    <td>config_params</td>
    <td>map[string] string</td>
    <td>Parameters specific to the used SLAM library.</td>
  </tr>
</table>

<<<<<<< HEAD
### SLAM Library Specific Config Parameters
=======
### Optional Attributes
>>>>>>> fbbbfe4a

The config_params is a catch-all attribute for parameters that are unique to the SLAM library being used. These often deal with the internal algorithms being run and will affect such aspects as submap size, update rate, and details on how to perform feature matching to name a few.

You can find details on which inputs you can include for the available libraries in the following sections.

## The Data Directory

A running SLAM service saves the sensor data it uses and the maps and config files it produces locally on the device in the directory as specified in the config as `data_dir`.

To recap, the directory is required to be structured as follows:

<<<<<<< HEAD
<pre>
.
└──\(The Directory Defined in Config as `data_dir`)
    ├── data
    ├── map
    └── config
</pre>
=======
### Specific SLAM Library Attributes
>>>>>>> fbbbfe4a

* `data` contains all the sensor data collected from the sensors listed in `sensors`, saved at `map_rate_sec`.
* `map` contains the generated maps, saved at `map_rate_sec`.
* `config` contains all SLAM library specific config files. 


<<<<<<< HEAD

## Integrated Library: OrbSLAM3

### Introduction
=======
#### OrbSLAM
>>>>>>> fbbbfe4a

OrbSLAM can perform sparse SLAM using monocular or RGB-D images (not stereo); this must be specified in the config_params (i.e., "mono" or "rgbd"). In addition the follow variables can be added to fine-tune cartographer's algorithm, all of which are optional:

### Hardware Requirements

*Forthcoming*

### Configuration Overview
<table>
    <tr>
        <th>Parameter Mode</th>
        <th style="width:40%">Description - The Type of SLAM to Use</th>
        <th>Default:<br>
        RGBD, Mono</th>
    </tr>
    <tr>
        <td>orb_n_features</td>
        <td>ORB parameter. Number of features per image</td>
        <td>1200</td>
    </tr>
    <tr>
        <td>orb_scale_factor</td>
        <td>ORB parameter. Scale factor between levels in the scale
         pyramid</td>
        <td>1.2</td>
    </tr>
    <tr>
        <td>orb_n_levels</td>
        <td>ORB parameter. Number of levels in the scale pyramid</td>
        <td>8</td>
    </tr>
    <tr>
        <td>orb_n_ini_th_fast</td>
        <td>ORB parameter. Initial FAST threshold</td>
        <td>20</td>
    </tr>
    <tr>
        <td>orb_n_min_th_fast</td>
        <td>ORB parameter. Lower threshold if no corners detected</td>
        <td>7</td>
<<<<<<< HEAD
</table>
=======
</table>

## Hardware Requirements

*Forthcoming*

## Installation

### Via an App Image

Coming soon!

### Manual Installation

Perform a git clone on the SLAM repository using the recursive install flag to allow the sub packages to be downloaded as well.

```bash
git clone --recurse-submodules git@github.com:viamrobotics/slam.git
```

#### ORBSLAM3 Setup

This setup documents the current process for getting ORBSLAM3 working locally on a Raspberry Pi.

##### Dependencies

The following are the required dependencies for building and running ORBSLAM3. In addition you should ensure the most recent version of the orbslam submodule is located in your directory with

```bash
git submodule update \--init \--recursive
```

###### Pangolin
```bash
git clone \--recursive
https://github.com/stevenlovegrove/Pangolin.git
cd Pangolin
./scripts/install_prerequisites.sh recommended
mkdir build && cd build
cmake ..
make -j4
sudo make install
```
###### OpenCV
```bash
sudo apt install libopencv-dev
```

###### Eigen
```bash
suo apt install libeigen3-dev
```
###### gRPC

To setup gRPC, use the following command:

```bash
cd \~/slam/slam-libraries
mae pull-rdk
```

This command pulls a minimal copy of rdk and build c++ gRPC files off of our proto.

###### Other Dependencies
```bash
sudo apt install libssl-dev
sudo apt-get install libboost-all-dev
```

##### Building ORBSLAM3

To build ORBSLAM3 run
```bash
cd \~/slam/slam-libraries/viam-orb-slam
./build_orbslam.sh
```

Should the code fail the initial setup (your pi freezes and requires a restart), change the *make -j\`nproc\`* flags into *make -j2*

After building, use the following command to move the binary to `/usr/local/bin`:

```bash
sudo cp bin/orb_grpc_server /usr/local/bin
```
In addition, make sure the binary is added in SLAMlibraries.go for ORBSLAM3 in rdk.

Lastly, move the vocabulary file into your data directory. You must do this whenever a new data directory will be used.
```bash
cp ORB_SLAM3/Vocabulary/ORBvoc.txt ~/YOUR_DATA_DIR/config
```

## Usage

### Creating an initial map

Coming soon! 

### Pure localization on a priori map

Coming soon!

### Updating an a priori map

Coming soon! 
>>>>>>> fbbbfe4a
<|MERGE_RESOLUTION|>--- conflicted
+++ resolved
@@ -13,16 +13,10 @@
 
 SLAM, which stands for Simultaneous Localization and Mapping, is an important area of ongoing research in robotics, particularly for mobile applications such as drones, boats, and rovers. At Viam, we want to offer our users an easy-to-use, intuitive method for interfacing with various cutting edge SLAM algorithms that may be useful in their mission.
 
-<<<<<<< HEAD
 ## Overview
 The Viam SLAM Service supports the integration of custom SLAM libraries with the Viam RDK via the SLAM Service API. 
 
 As of 11 October 2022, the following SLAM library is integrated:
-=======
-[^orb]: <a href="https://github.com/UZ-SLAMLab/ORB_SLAM3" target="_blank"> ORBSLAM3: https://github.com/UZ-SLAMLab/ORB_SLAM3</a>
-## Architecture
-### Data Generation
->>>>>>> fbbbfe4a
 
 -   [ORBSLAM3](https://github.com/UZ-SLAMLab/ORB_SLAM3)[^orb]
 
@@ -66,11 +60,7 @@
 sudo chmod a+rx /usr/local/bin/orb_grpc_server
 ```
 
-<<<<<<< HEAD
 ## Configuration Overview
-=======
-### Interfacing with the C++ Binary
->>>>>>> fbbbfe4a
 
 To add the SLAM service to your robot, you need to add the _name_, _type_, and SLAM library specific _attributes_ to the configuration of your robot.
 
@@ -96,12 +86,9 @@
 ]
 ```
 
-<<<<<<< HEAD
 ### SLAM Modes Overview
 The combination of configuration parameters define the behavior of the running SLAM Service. The following provides an overview over the different SLAM modes, and how they can be set.
-=======
-### Required Attributes
->>>>>>> fbbbfe4a
+
 
 **Live vs. Offline Mode**
 
@@ -206,11 +193,7 @@
   </tr>
 </table>
 
-<<<<<<< HEAD
 ### SLAM Library Specific Config Parameters
-=======
-### Optional Attributes
->>>>>>> fbbbfe4a
 
 The config_params is a catch-all attribute for parameters that are unique to the SLAM library being used. These often deal with the internal algorithms being run and will affect such aspects as submap size, update rate, and details on how to perform feature matching to name a few.
 
@@ -222,7 +205,6 @@
 
 To recap, the directory is required to be structured as follows:
 
-<<<<<<< HEAD
 <pre>
 .
 └──\(The Directory Defined in Config as `data_dir`)
@@ -230,29 +212,22 @@
     ├── map
     └── config
 </pre>
-=======
-### Specific SLAM Library Attributes
->>>>>>> fbbbfe4a
 
 * `data` contains all the sensor data collected from the sensors listed in `sensors`, saved at `map_rate_sec`.
 * `map` contains the generated maps, saved at `map_rate_sec`.
 * `config` contains all SLAM library specific config files. 
 
 
-<<<<<<< HEAD
-
 ## Integrated Library: OrbSLAM3
 
 ### Introduction
-=======
-#### OrbSLAM
->>>>>>> fbbbfe4a
+
 
 OrbSLAM can perform sparse SLAM using monocular or RGB-D images (not stereo); this must be specified in the config_params (i.e., "mono" or "rgbd"). In addition the follow variables can be added to fine-tune cartographer's algorithm, all of which are optional:
 
 ### Hardware Requirements
 
-*Forthcoming*
+TODO[kat]
 
 ### Configuration Overview
 <table>
@@ -287,111 +262,5 @@
         <td>orb_n_min_th_fast</td>
         <td>ORB parameter. Lower threshold if no corners detected</td>
         <td>7</td>
-<<<<<<< HEAD
-</table>
-=======
-</table>
-
-## Hardware Requirements
-
-*Forthcoming*
-
-## Installation
-
-### Via an App Image
-
-Coming soon!
-
-### Manual Installation
-
-Perform a git clone on the SLAM repository using the recursive install flag to allow the sub packages to be downloaded as well.
-
-```bash
-git clone --recurse-submodules git@github.com:viamrobotics/slam.git
-```
-
-#### ORBSLAM3 Setup
-
-This setup documents the current process for getting ORBSLAM3 working locally on a Raspberry Pi.
-
-##### Dependencies
-
-The following are the required dependencies for building and running ORBSLAM3. In addition you should ensure the most recent version of the orbslam submodule is located in your directory with
-
-```bash
-git submodule update \--init \--recursive
-```
-
-###### Pangolin
-```bash
-git clone \--recursive
-https://github.com/stevenlovegrove/Pangolin.git
-cd Pangolin
-./scripts/install_prerequisites.sh recommended
-mkdir build && cd build
-cmake ..
-make -j4
-sudo make install
-```
-###### OpenCV
-```bash
-sudo apt install libopencv-dev
-```
-
-###### Eigen
-```bash
-suo apt install libeigen3-dev
-```
-###### gRPC
-
-To setup gRPC, use the following command:
-
-```bash
-cd \~/slam/slam-libraries
-mae pull-rdk
-```
-
-This command pulls a minimal copy of rdk and build c++ gRPC files off of our proto.
-
-###### Other Dependencies
-```bash
-sudo apt install libssl-dev
-sudo apt-get install libboost-all-dev
-```
-
-##### Building ORBSLAM3
-
-To build ORBSLAM3 run
-```bash
-cd \~/slam/slam-libraries/viam-orb-slam
-./build_orbslam.sh
-```
-
-Should the code fail the initial setup (your pi freezes and requires a restart), change the *make -j\`nproc\`* flags into *make -j2*
-
-After building, use the following command to move the binary to `/usr/local/bin`:
-
-```bash
-sudo cp bin/orb_grpc_server /usr/local/bin
-```
-In addition, make sure the binary is added in SLAMlibraries.go for ORBSLAM3 in rdk.
-
-Lastly, move the vocabulary file into your data directory. You must do this whenever a new data directory will be used.
-```bash
-cp ORB_SLAM3/Vocabulary/ORBvoc.txt ~/YOUR_DATA_DIR/config
-```
-
-## Usage
-
-### Creating an initial map
-
-Coming soon! 
-
-### Pure localization on a priori map
-
-Coming soon!
-
-### Updating an a priori map
-
-Coming soon! 
->>>>>>> fbbbfe4a
+
+</table>
