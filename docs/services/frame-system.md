---
title: "The Robot Frame System"
linkTitle: "Frame System"
summary: "Describes the Frame System, its configuration, its functionality, and its interfaces."
type: docs
weight: 45
---
Any robot configured in Viam comes with a service we call the Frame System. 
This is an internally managed and (mostly) static storage of the reference frame of each component of a robot within a coordinate system configured by the user. 
The Frame System is especially important as it is the basis for many of Viam's other services (like motion and vision) and holds required contextual information to make use of the position and orientation readings returned by some components. 
In this page, we will explain:

* How to configure a robot's components to make use of the frame system
* How the viam server builds the frame system from the configuration information
* How to access and use reference frame information from the frame system service
* How other component and service functions implicitly utilize the frame system

## Configuration

To supply reference frame information when configuring a component in the Viam App ([https://app.viam.com](app.viam.com)), click **Add Frame** to launch the Frame group where you will enter Reference Frame details.
This opens the Frame group:

![add reference frame pane](..\img\image8.png)

The reference frame requires three pieces of information:

* Parent: The name of a parent reference frame
    - **world** is the name of a default reference frame that acts as the universal reference frame. 
  When a component would seemingly have no parent, its parent must be considered **world**.

* Translation: The coordinates that the origin of this component's reference frame has within its parent's reference frame (these units are in millimeters)
    - keep in mind that +X is forward, +Y is left, and +Z is up

* Orientation: The rotation that when applied to the axes of the parent's reference frame yields the axes of the component's reference frame
    - while this representation appears to represent an R4 Axis Angle, it is actually our own [orientation vector](https://docs.viam.com/appendix/orientation-vector/) format.
    - in the UI the type option currently controls whether to supply theta in degrees for  configuration purposes, but note that *the orientation vector stored and returned by the frame system will be in radians*.

The information mathematically operates in the following way. 
Let P be the parent's coordinate system and C be the component's coordinate system. 
To get the coordinates in P of the vector (0,0,1) as measured in C, we apply the translation and orientation (as a rotation) to the vector (0,0,1) as measured in P.

Viam recommends that you mark a sensible origin point in the physical space in which your robot will operate. 
This will be the origin point of the "world" reference frame. 
Then you can measure from the origin of either the world or a parent component to a point on the component guaranteed to be fixed to the origin to obtain the frame information for each component. 
Refer to the [Configuration Examples](#configuration-examples) section for more clarification.

### Model Configuration

Many components are non-trivial kinematic chains and require an additional set of intermediate reference frames. 
For example, a traditional arm may have a reference frame whose origin is at its base, but it also has an alternating sequence of links and joints whose frames of reference matter when attempting to move the arm to a certain pose. 
Each driver of such a component in the Viam system requires a JSON file named **Model JSON** that details the attachment of reference frames. However, that is a requirement for Viam's drivers. If you implement your own drivers, the decision whether to require Model JSON files will depend on your code.
These reference frames are ingested by the Frame System *but not exposed via gRPC call* (meaning they are unavailable for inspection by any of the SDKs)

!!! note 
    If you are using a component driver provided by Viam, the **Model JSON** should come pre-packaged. Otherwise, please refer to the [**Model JSON** section](#Model-JSON).

## How the Robot Builds the Frame System

Once configuration is complete and the server is started, the robot builds a tree of reference frames with the world as the root node. 
A <a href="https://en.wikipedia.org/wiki/Topological_sorting" target="_blank">topologically-sorted list</a>[^tsl] of the generated reference frames is printed by the server and can be seen in the server logs. 
Viam regenerates this tree in the process of [reconfiguration](https://docs.viam.com/product-overviews/fleet-management/#configurationlogging)

[^tsl]: Topological Sorting (wiki): <a href="https://en.wikipedia.org/wiki/Topological_sorting" target="_blank">ht<span></span>tps://en.wikipedia.org/wiki/Topological_sorting</a>


![an example of a logged frame system](..\img\frame_sys_log_example.png)

Viam builds this tree by looking at the frame portion of each component in the robot's configuration (including those defined on any remotes) and creating two reference frames. 
* One reference frame is given the name of the component and represents the actuator or final link in the component's kinematic chain (e.g., the end of an arm, the platform of a gantry, etc.). 
* Viam creates an additional static reference frame whose translation and orientation relative to its parent is provided by the user in configuration. Viam names this reference frame with the component name and the suffix *"_origin"*. For example, "right-arm_<em>origin</em>".

As an example, let's consider an arm on a gantry.

Let our gantry be named "G" and our arm be named "A". 
We might decide that the static origin of our gantry is its zero position and specify a translation and orientation with respect to the world frame. 
The Frame System considers the reference frame with this static origin to be "G_origin" and the reference frame with its origin being the location of the platform to be "G". 
This choice is made so that when we specify the parent frame of the arm, we can simply use "G" and the Frame System will understand that the arm's parent frame is the platform of the gantry and not it's zero position used as a point of reference to the world. 
The resulting tree of reference frames could be visualized like so:

![reference frame tree](..\img\frame_tree.png)

## Configuration Examples

### Example 1: A robot arm attached to the side of a table (a component fixed to the world frame)

We can consider one corner of the table the origin of the world and measure from that point to the *base* of the arm to get the translation. 
We might consider a sensible default orientation for the arm to be the vector (0,0,1) with theta being 0. 
We can then supply this frame information when configuring the arm component, making sure that the parent is "world".

### Example 2: A robot arm attached to a gantry (a component fixed to the actuator of another component)

Here we pick the zero position of the gantry as its origin and do the measurements to wherever we have marked the origin of our world frame as in the first example. 
After configuring the gantry frame, we can configure the arm. 

The base of the arm is always at the position of the gantry, so we specify the arm's parent as the name of our gantry. 
We use the 0-vector as the translation and for the orientation we can probably use a (0,0,1) vector with a theta of 0.

## Accessing the Frame System

The [robot service](https://docs.viam.com/services/robot-service/) supplies two gRPC library functions by which to interact with the Frame System:
<ol>
<li>TransformPose</li></OL>
<ul><li>transforms a pose measured in one reference frame to the same pose as it would have been measured in another.</li></ul>
<OL START="2">
<li>FrameSystemConfig</li></OL>
<ul><li>returns a topologically sorted list of all the reference frames monitored by the frame system.</li>
<li>supplemental transforms (explained below) are merged into the tree and returned back in the result topologically sorted.</li>
</ul>


### Supplemental Transforms

One important concept in using the Frame System (as well understanding how other Viam services use the Frame System) is the concept of *Supplemental Transforms*. 
This concept exists to compensate for the fact that the Frame System maintained by the robot *only supports knowledge of components that have a part that is fixed with respect to a reference frame already in the system*.

An arm on a gantry, for example, can be managed by the Frame System directly because the base of the arm is fixed with respect to the gantry's platform, and the gantry's zero position is fixed with respect to the world reference frame.

On the other hand, an arm on a rover that is unaware of its own position cannot be configured into the frame system because the rover can move freely with respect to the world frame. A knowledgeable user could code a mobile base with an organic SLAM system able to report its own position without the need for supplementary transforms.

So, how do we deal with such components? 
One solution would be to introduce a motion tracker or a camera in combination with our [vision service](/services/vision/) as a third component. 
This component is fixed in space (making it configurable in the Frame System) and can supply the location and orientation of the rover in its own reference frame. 
This *supplemental transform* is the missing link to be able to transform a pose in the arm's reference frame to the world reference frame (or others that may exist in the frame system).

Both TransformPose and FrameSystemConfig optionally take in these supplemental transforms.

Functions of some services and components take in a WorldState parameter (e.g., ArmMoveToPosition). 
This data structure includes an entry for supplying supplemental transforms for use by internal calls to the Frame System.

## Reference
<<<<<<< HEAD
Viam uses model files written in JSON, similar to the URDF files used in ROS. JSON files are better suited for use in Python environments.
=======
Viam uses model file written in JSON, similar to the URDF files used in ROS. JSON files are better suited for use in Python environments.
>>>>>>> 1dee2219


### Model JSON

As explained in the [Model Configuration](#model-configuration) section, some components use an additional **Model JSON** file to specify reference frame information about the kinematic chain of the component to the Frame System. 

When writing a driver for a particular piece of hardware that implements one of these components, you must create its accompanying **Model JSON** file.

!!! note
    There is currently (15 Sept 2022) no user interface in the Viam App (<a href="https://app.viam.com">https://app.viam.com</a>) by which to create these files. 

Furthermore, only our Go implementation supports creation of custom **Model JSON** files (15 Sept 2022) as a way if ingesting kinematic parameters is provided in our Go repository. Native support for specifying kinematic parameters of arms is not yet supported in the Python SDK."

This means that a user will fork our [repository](https://github.com/viamrobotics/rdk), create one of these files in that fork, and then use it to build the package for running the server.

We currently support two methods of supplying reference frame parameters for a kinematic chain: 
1. <a href="https://drake.mit.edu/doxygen_cxx/group__multibody__spatial__vectors.html" target="_blank">Spatial Vector Algebra</a>[^sva] (SVA) - supplying reference frame information for each link and each joint.
2. <a href="https://en.wikipedia.org/wiki/Denavit%E2%80%93Hartenberg_parameters" target="_blank">Denavit-Hartenberg</a>[^dh] (DH) parameters.

[^sva]: Spatial Vector Algebra (SVA):  <a href="https://drake.mit.edu/doxygen_cxx/group__multibody__spatial__vectors.html" target="_blank">ht<span></span>tps://drake.mit.edu/doxygen_cxx/group__multibody__spatial__vectors.html</a>

[^dh]: Denavit-Hartenberg (DH): <a href="https://en.wikipedia.org/wiki/Denavit%E2%80%93Hartenberg_parameters" target="_blank">https://en.wikipedia.org/wiki/Denavit%E2%80%93Hartenberg_parameters</a>

Of the two methods, Viam prefers Spacial Vector Algebra over Denavit-Hartenberg. 

Viam wants roboticists to be able to specify link frames arbitrarily, which DH parameters are unable to guarantee. We also want roboticists to make their own (messy) robots; accurate identification of DH parameters for a mass-produced robot can be exceedingly difficult. Furthermore, incorrect SVA parameters are much easier to troubleshoot than incorrect DH parameters.

Below are JSON examples for each parameter type used by our Universal Robots[^ur] arms driver: 
[^ur]: Universal Robots: [https://www.universal-robots.com/](https://www.universal-robots.com/)


**Example: kinematic_param_type=SVA:**

```json
{
    "name": "UR5e",
    "kinematic_param_type": "SVA",
    "links": [
        {
            "id": "base_link",
            "parent": "world",
            "translation": {
                "x": 0,
                "y": 0,
                "z": 162.5
            },
            "geometry": {
                "x": 120,
                "y": 120,
                "z": 260,
                "translation": {
                  "x": 0,
                  "y": 0,
                  "z": 130
                }
            }
        },
        {
            "id": "shoulder_link",
            "parent": "shoulder_pan_joint",
            "translation": {
                "x": 0,
                "y": 0,
                "z": 0
            }
        },
        {
            "id": "upper_arm_link",
            "parent": "shoulder_lift_joint",
            "translation": {
                "x": -425,
                "y": 0,
                "z": 0
            },
            "geometry": {
                "x": 550,
                "y": 150,
                "z": 120,
                "translation": {
                    "x": -215,
                    "y": -130,
                    "z": 0
                }
            }
        },
        {
            "id": "forearm_link",
            "parent": "elbow_joint",
            "translation": {
                "x": -392.2,
                "y": 0,
                "z": 0
            },
            "geometry": {
                "x": 480,
                "y": 120,
                "z": 100,
                "translation": {
                    "x": -190,
                    "y": 0,
                    "z": 0
                }
            }
        },
        {
            "id": "wrist_1_link",
            "parent": "wrist_1_joint",
            "translation": {
                "x": 0,
                "y": -133.3,
                "z": 0
            },
            "geometry": {
                "x": 90,
                "y": 130,
                "z": 130,
                "translation": {
                    "x": 0,
                    "y": -110,
                    "z": 0
                }
            }
        },
        {
            "id": "wrist_2_link",
            "parent": "wrist_2_joint",
            "translation": {
                "x": 0,
                "y": 0,
                "z": -99.7
            },            
            "geometry": {
                "x": 80,
                "y": 150,
                "z": 100,
                "translation": {
                    "x": 0,
                    "y": 0,
                    "z": -100
                }
            }
        },
        {
            "id": "ee_link",
            "parent": "wrist_3_joint",
            "translation": {
                "x": 0,
                "y": -99.6,
                "z": 0
            },
            "orientation": {
                "type" : "ov_degrees",
                "value" : {
                    "x": 0,
                    "y": -1,
                    "z": 0,
                    "th": 90
                }
            }
        }
    ],
    "joints": [
        {
            "id": "shoulder_pan_joint",
            "type": "revolute",
            "parent": "base_link",
            "axis": {
                "x": 0,
                "y": 0,
                "z": 1
            },
            "max": 360,
            "min": -360
        },
        {
            "id": "shoulder_lift_joint",
            "type": "revolute",
            "parent": "shoulder_link",
            "axis": {
                "x": 0,
                "y": -1,
                "z": 0
            },
            "max": 360,
            "min": -360
        },
        {
            "id": "elbow_joint",
            "type": "revolute",
            "parent": "upper_arm_link",
            "axis": {
                "x": 0,
                "y": -1,
                "z": 0
            },
            "max": 180,
            "min": -180
        },
        {
            "id": "wrist_1_joint",
            "type": "revolute",
            "parent": "forearm_link",
            "axis": {
                "x": 0,
                "y": -1,
                "z": 0
            },
            "max": 360,
            "min": -360
        },
        {
            "id": "wrist_2_joint",
            "type": "revolute",
            "parent": "wrist_1_link",
            "axis": {
                "x": 0,
                "y": 0,
                "z": -1
            },
            "max": 360,
            "min": -360
        },
        {
            "id": "wrist_3_joint",
            "type": "revolute",
            "parent": "wrist_2_link",
            "axis": {
                "x": 0,
                "y": -1,
                "z": 0
            },
            "max": 360,
            "min": -360
        }
    ]
}
```
**Example: kinematic_param_type=DH**

```json
{
    "name": "UR5e",
    "kinematic_param_type": "DH",
    "dhParams": [
        {
            "id": "base",
            "parent": "world",
            "a": 0,
            "d": 162.5,
            "alpha": 1.57079632679,
            "max": 360,
            "min": -360
        },
        {
            "id": "shoulder",
            "parent": "base",
            "a": -425,
            "d": 0,
            "alpha": 0,
            "max": 360,
            "min": -360
        },
        {
            "id": "elbow",
            "parent": "shoulder",
            "a": -392.2,
            "d": 0,
            "alpha": 0,
            "max": 180,
            "min": -180
        },
        {
            "id": "wrist_1",
            "parent": "elbow",
            "a": 0,
            "d": 133.3,
            "alpha": 1.57079632679,
            "max": 360,
            "min": -360
        },
        {
            "id": "wrist_2",
            "parent": "wrist_1",
            "a": 0,
            "d": 99.7,
            "alpha": -1.57079632679,
            "max": 360,
            "min": -360
        },
        {
            "id": "wrist_3",
            "parent": "wrist_2",
            "a": 0,
            "d": 99.6,
            "alpha": 0,
            "max": 360,
            "min": -360
        }
    ]
}
```<|MERGE_RESOLUTION|>--- conflicted
+++ resolved
@@ -128,12 +128,8 @@
 This data structure includes an entry for supplying supplemental transforms for use by internal calls to the Frame System.
 
 ## Reference
-<<<<<<< HEAD
+
 Viam uses model files written in JSON, similar to the URDF files used in ROS. JSON files are better suited for use in Python environments.
-=======
-Viam uses model file written in JSON, similar to the URDF files used in ROS. JSON files are better suited for use in Python environments.
->>>>>>> 1dee2219
-
 
 ### Model JSON
 
