---
title: "The Robot Frame System"
linkTitle: "Frame System"
summary: "Describes the Frame System, its configuration, its functionality, and its interfaces."
type: docs
weight: 45
---
Any robot configured in Viam comes with a service we call the Frame System. 
This is an internally managed and (mostly) static storage of the reference frame of each component of a robot within a coordinate system configured by the user. 
The Frame System is especially important as it is the basis for many of Viam's other services (like motion and vision) and holds required contextual information to make use of the position and orientation readings returned by some components. 
In this page, we will explain:

* How to configure a robot's components to make use of the frame system
* How the viam server builds the frame system from the configuration information
* How to access and use reference frame information from the frame system service
* How other component and service functions implicitly utilize the frame system

## Configuration

To supply reference frame information when configuring a component in the Viam App ([https://app.viam.com](app.viam.com)), click **Add Frame** to launch the Frame group where you will enter Reference Frame details.
This opens the Frame group:

![add reference frame pane](../img/image8.png)

The reference frame requires three pieces of information:

* Parent: The name of a parent reference frame
    - **world** is the name of a default reference frame that acts as the universal reference frame. 
  When a component would seemingly have no parent, its parent must be considered **world**.

* Translation: The coordinates that the origin of this component's reference frame has within its parent's reference frame (these units are in millimeters)
    - keep in mind that +X is forward, +Y is left, and +Z is up

* Orientation: The rotation that when applied to the axes of the parent's reference frame yields the axes of the component's reference frame
    - while this representation appears to represent an R4 Axis Angle, it is actually our own [orientation vector](https://docs.viam.com/appendix/orientation-vector/) format.
    - in the UI the type option currently controls whether to supply theta in degrees for  configuration purposes, but note that *the orientation vector stored and returned by the frame system will be in radians*.

The information mathematically operates in the following way. 
Let P be the parent's coordinate system and C be the component's coordinate system. 
To get the coordinates in P of the vector (0,0,1) as measured in C, we apply the translation and orientation (as a rotation) to the vector (0,0,1) as measured in P.

Viam recommends that you mark a sensible origin point in the physical space in which your robot will operate. 
This will be the origin point of the "world" reference frame. 
Then you can measure from the origin of either the world or a parent component to a point on the component guaranteed to be fixed to the origin to obtain the frame information for each component. 
Refer to the [Configuration Examples](#configuration-examples) section for more clarification.

### Model Configuration

Many components are non-trivial kinematic chains and require an additional set of intermediate reference frames. 
For example, a traditional arm may have a reference frame whose origin is at its base, but it also has an alternating sequence of links and joints whose frames of reference matter when attempting to move the arm to a certain pose. 
Each driver of such a component in the Viam system requires a JSON file named **Model JSON** that details the attachment of reference frames. However, that is a requirement for Viam's drivers. If you implement your own drivers, the decision whether to require Model JSON files will depend on your code.
These reference frames are ingested by the Frame System *but not exposed via gRPC call* (meaning they are unavailable for inspection by any of the SDKs)

!!! note 
    If you are using a component driver provided by Viam, the **Model JSON** should come pre-packaged. Otherwise, please refer to the [**Model JSON** section](#Model-JSON).

## How the Robot Builds the Frame System

Once configuration is complete and the server is started, the robot builds a tree of reference frames with the world as the root node. 
<<<<<<< HEAD
A [topologically-sorted list](https://en.wikipedia.org/wiki/Topological_sorting) of the generated reference frames is printed by the server and can be seen in the server logs. 
Viam regenerates this tree in the process of [reconfiguration](https://docs.viam.com/product-overviews/fleet-management/#configurationlogging):

![an example of a logged frame system](../img/frame_sys_log_example.png)
=======
A <a href="https://en.wikipedia.org/wiki/Topological_sorting" target="_blank">topologically-sorted list</a>[^tsl] of the generated reference frames is printed by the server and can be seen in the server logs. 
Viam regenerates this tree in the process of [reconfiguration](https://docs.viam.com/product-overviews/fleet-management/#configurationlogging)

[^tsl]: Topological Sorting (wiki): <a href="https://en.wikipedia.org/wiki/Topological_sorting" target="_blank">ht<span></span>tps://en.wikipedia.org/wiki/Topological_sorting</a>


![an example of a logged frame system](..\img\frame_sys_log_example.png)
>>>>>>> b2e10d58

Viam builds this tree by looking at the frame portion of each component in the robot's configuration (including those defined on any remotes) and creating two reference frames. 
* One reference frame is given the name of the component and represents the actuator or final link in the component's kinematic chain (e.g., the end of an arm, the platform of a gantry, etc.). 
* Viam creates an additional static reference frame whose translation and orientation relative to its parent is provided by the user in configuration. Viam names this reference frame with the component name and the suffix *"_origin"*. For example, "right-arm_<em>origin</em>".

As an example, let's consider an arm on a gantry.

Let our gantry be named "G" and our arm be named "A". 
We might decide that the static origin of our gantry is its zero position and specify a translation and orientation with respect to the world frame. 
The Frame System considers the reference frame with this static origin to be "G_origin" and the reference frame with its origin being the location of the platform to be "G". 
This choice is made so that when we specify the parent frame of the arm, we can simply use "G" and the Frame System will understand that the arm's parent frame is the platform of the gantry and not it's zero position used as a point of reference to the world. 
The resulting tree of reference frames could be visualized like so:

![reference frame tree](../img/frame_tree.png)

## Configuration Examples

### Example 1: A robot arm attached to the side of a table (a component fixed to the world frame)

We can consider one corner of the table the origin of the world and measure from that point to the *base* of the arm to get the translation. 
We might consider a sensible default orientation for the arm to be the vector (0,0,1) with theta being 0. 
We can then supply this frame information when configuring the arm component, making sure that the parent is "world".

### Example 2: A robot arm attached to a gantry (a component fixed to the actuator of another component)

Here we pick the zero position of the gantry as its origin and do the measurements to wherever we have marked the origin of our world frame as in the first example. 
After configuring the gantry frame, we can configure the arm. 

The base of the arm is always at the position of the gantry, so we specify the arm's parent as the name of our gantry. 
We use the 0-vector as the translation and for the orientation we can probably use a (0,0,1) vector with a theta of 0.

## Accessing the Frame System

The [robot service](https://docs.viam.com/services/robot-service/) supplies two gRPC library functions by which to interact with the Frame System:
<ol>
<li>TransformPose</li></OL>
<ul><li>transforms a pose measured in one reference frame to the same pose as it would have been measured in another.</li></ul>
<OL START="2">
<li>FrameSystemConfig</li></OL>
<ul><li>returns a topologically sorted list of all the reference frames monitored by the frame system.</li>
<li>supplemental transforms (explained below) are merged into the tree and returned back in the result topologically sorted.</li>
</ul>


### Supplemental Transforms

One important concept in using the Frame System (as well understanding how other Viam services use the Frame System) is the concept of *Supplemental Transforms*. 
This concept exists to compensate for the fact that the Frame System maintained by the robot *only supports knowledge of components that have a part that is fixed with respect to a reference frame already in the system*.

An arm on a gantry, for example, can be managed by the Frame System directly because the base of the arm is fixed with respect to the gantry's platform, and the gantry's zero position is fixed with respect to the world reference frame.

On the other hand, an arm on a rover that is unaware of its own position cannot be configured into the frame system because the rover can move freely with respect to the world frame. A knowledgeable user could code a mobile base with an organic SLAM system able to report its own position without the need for supplementary transforms.

So, how do we deal with such components? 
One solution would be to introduce a motion tracker or a camera in combination with our [vision service](/services/vision/) as a third component. 
This component is fixed in space (making it configurable in the Frame System) and can supply the location and orientation of the rover in its own reference frame. 
This *supplemental transform* is the missing link to be able to transform a pose in the arm's reference frame to the world reference frame (or others that may exist in the frame system).

Both TransformPose and FrameSystemConfig optionally take in these supplemental transforms.

Functions of some services and components take in a WorldState parameter (e.g., ArmMoveToPosition). 
This data structure includes an entry for supplying supplemental transforms for use by internal calls to the Frame System.

## Reference

Viam uses model files written in JSON, similar to the URDF files used in ROS. JSON files are better suited for use in Python environments.

### Model JSON

As explained in the [Model Configuration](#model-configuration) section, some components use an additional **Model JSON** file to specify reference frame information about the kinematic chain of the component to the Frame System. 

When writing a driver for a particular piece of hardware that implements one of these components, you must create its accompanying **Model JSON** file.

!!! note
    There is currently (15 Sept 2022) no user interface in the Viam App (<a href="https://app.viam.com">https://app.viam.com</a>) by which to create these files. 

Furthermore, only our Go implementation supports creation of custom **Model JSON** files (15 Sept 2022) as a way if ingesting kinematic parameters is provided in our Go repository. Native support for specifying kinematic parameters of arms is not yet supported in the Python SDK."

This means that a user will fork our [repository](https://github.com/viamrobotics/rdk), create one of these files in that fork, and then use it to build the package for running the server.

We currently support two methods of supplying reference frame parameters for a kinematic chain: 
1. <a href="https://drake.mit.edu/doxygen_cxx/group__multibody__spatial__vectors.html" target="_blank">Spatial Vector Algebra</a>[^sva] (SVA) - supplying reference frame information for each link and each joint.
2. <a href="https://en.wikipedia.org/wiki/Denavit%E2%80%93Hartenberg_parameters" target="_blank">Denavit-Hartenberg</a>[^dh] (DH) parameters.

[^sva]: Spatial Vector Algebra (SVA):  <a href="https://drake.mit.edu/doxygen_cxx/group__multibody__spatial__vectors.html" target="_blank">ht<span></span>tps://drake.mit.edu/doxygen_cxx/group__multibody__spatial__vectors.html</a>

[^dh]: Denavit-Hartenberg (DH): <a href="https://en.wikipedia.org/wiki/Denavit%E2%80%93Hartenberg_parameters" target="_blank">https://en.wikipedia.org/wiki/Denavit%E2%80%93Hartenberg_parameters</a>

Of the two methods, Viam prefers Spacial Vector Algebra over Denavit-Hartenberg. 

Viam wants roboticists to be able to specify link frames arbitrarily, which DH parameters are unable to guarantee. We also want roboticists to make their own (messy) robots; accurate identification of DH parameters for a mass-produced robot can be exceedingly difficult. Furthermore, incorrect SVA parameters are much easier to troubleshoot than incorrect DH parameters.

Below are JSON examples for each parameter type used by our Universal Robots[^ur] arms driver: 
[^ur]: Universal Robots: [https://www.universal-robots.com/](https://www.universal-robots.com/)


**Example: kinematic_param_type=SVA:**

```json
{
    "name": "UR5e",
    "kinematic_param_type": "SVA",
    "links": [
        {
            "id": "base_link",
            "parent": "world",
            "translation": {
                "x": 0,
                "y": 0,
                "z": 162.5
            },
            "geometry": {
                "x": 120,
                "y": 120,
                "z": 260,
                "translation": {
                  "x": 0,
                  "y": 0,
                  "z": 130
                }
            }
        },
        {
            "id": "shoulder_link",
            "parent": "shoulder_pan_joint",
            "translation": {
                "x": 0,
                "y": 0,
                "z": 0
            }
        },
        {
            "id": "upper_arm_link",
            "parent": "shoulder_lift_joint",
            "translation": {
                "x": -425,
                "y": 0,
                "z": 0
            },
            "geometry": {
                "x": 550,
                "y": 150,
                "z": 120,
                "translation": {
                    "x": -215,
                    "y": -130,
                    "z": 0
                }
            }
        },
        {
            "id": "forearm_link",
            "parent": "elbow_joint",
            "translation": {
                "x": -392.2,
                "y": 0,
                "z": 0
            },
            "geometry": {
                "x": 480,
                "y": 120,
                "z": 100,
                "translation": {
                    "x": -190,
                    "y": 0,
                    "z": 0
                }
            }
        },
        {
            "id": "wrist_1_link",
            "parent": "wrist_1_joint",
            "translation": {
                "x": 0,
                "y": -133.3,
                "z": 0
            },
            "geometry": {
                "x": 90,
                "y": 130,
                "z": 130,
                "translation": {
                    "x": 0,
                    "y": -110,
                    "z": 0
                }
            }
        },
        {
            "id": "wrist_2_link",
            "parent": "wrist_2_joint",
            "translation": {
                "x": 0,
                "y": 0,
                "z": -99.7
            },            
            "geometry": {
                "x": 80,
                "y": 150,
                "z": 100,
                "translation": {
                    "x": 0,
                    "y": 0,
                    "z": -100
                }
            }
        },
        {
            "id": "ee_link",
            "parent": "wrist_3_joint",
            "translation": {
                "x": 0,
                "y": -99.6,
                "z": 0
            },
            "orientation": {
                "type" : "ov_degrees",
                "value" : {
                    "x": 0,
                    "y": -1,
                    "z": 0,
                    "th": 90
                }
            }
        }
    ],
    "joints": [
        {
            "id": "shoulder_pan_joint",
            "type": "revolute",
            "parent": "base_link",
            "axis": {
                "x": 0,
                "y": 0,
                "z": 1
            },
            "max": 360,
            "min": -360
        },
        {
            "id": "shoulder_lift_joint",
            "type": "revolute",
            "parent": "shoulder_link",
            "axis": {
                "x": 0,
                "y": -1,
                "z": 0
            },
            "max": 360,
            "min": -360
        },
        {
            "id": "elbow_joint",
            "type": "revolute",
            "parent": "upper_arm_link",
            "axis": {
                "x": 0,
                "y": -1,
                "z": 0
            },
            "max": 180,
            "min": -180
        },
        {
            "id": "wrist_1_joint",
            "type": "revolute",
            "parent": "forearm_link",
            "axis": {
                "x": 0,
                "y": -1,
                "z": 0
            },
            "max": 360,
            "min": -360
        },
        {
            "id": "wrist_2_joint",
            "type": "revolute",
            "parent": "wrist_1_link",
            "axis": {
                "x": 0,
                "y": 0,
                "z": -1
            },
            "max": 360,
            "min": -360
        },
        {
            "id": "wrist_3_joint",
            "type": "revolute",
            "parent": "wrist_2_link",
            "axis": {
                "x": 0,
                "y": -1,
                "z": 0
            },
            "max": 360,
            "min": -360
        }
    ]
}
```
**Example: kinematic_param_type=DH**

```json
{
    "name": "UR5e",
    "kinematic_param_type": "DH",
    "dhParams": [
        {
            "id": "base",
            "parent": "world",
            "a": 0,
            "d": 162.5,
            "alpha": 1.57079632679,
            "max": 360,
            "min": -360
        },
        {
            "id": "shoulder",
            "parent": "base",
            "a": -425,
            "d": 0,
            "alpha": 0,
            "max": 360,
            "min": -360
        },
        {
            "id": "elbow",
            "parent": "shoulder",
            "a": -392.2,
            "d": 0,
            "alpha": 0,
            "max": 180,
            "min": -180
        },
        {
            "id": "wrist_1",
            "parent": "elbow",
            "a": 0,
            "d": 133.3,
            "alpha": 1.57079632679,
            "max": 360,
            "min": -360
        },
        {
            "id": "wrist_2",
            "parent": "wrist_1",
            "a": 0,
            "d": 99.7,
            "alpha": -1.57079632679,
            "max": 360,
            "min": -360
        },
        {
            "id": "wrist_3",
            "parent": "wrist_2",
            "a": 0,
            "d": 99.6,
            "alpha": 0,
            "max": 360,
            "min": -360
        }
    ]
}
```<|MERGE_RESOLUTION|>--- conflicted
+++ resolved
@@ -57,20 +57,11 @@
 ## How the Robot Builds the Frame System
 
 Once configuration is complete and the server is started, the robot builds a tree of reference frames with the world as the root node. 
-<<<<<<< HEAD
-A [topologically-sorted list](https://en.wikipedia.org/wiki/Topological_sorting) of the generated reference frames is printed by the server and can be seen in the server logs. 
-Viam regenerates this tree in the process of [reconfiguration](https://docs.viam.com/product-overviews/fleet-management/#configurationlogging):
-
-![an example of a logged frame system](../img/frame_sys_log_example.png)
-=======
+
 A <a href="https://en.wikipedia.org/wiki/Topological_sorting" target="_blank">topologically-sorted list</a>[^tsl] of the generated reference frames is printed by the server and can be seen in the server logs. 
 Viam regenerates this tree in the process of [reconfiguration](https://docs.viam.com/product-overviews/fleet-management/#configurationlogging)
 
 [^tsl]: Topological Sorting (wiki): <a href="https://en.wikipedia.org/wiki/Topological_sorting" target="_blank">ht<span></span>tps://en.wikipedia.org/wiki/Topological_sorting</a>
-
-
-![an example of a logged frame system](..\img\frame_sys_log_example.png)
->>>>>>> b2e10d58
 
 Viam builds this tree by looking at the frame portion of each component in the robot's configuration (including those defined on any remotes) and creating two reference frames. 
 * One reference frame is given the name of the component and represents the actuator or final link in the component's kinematic chain (e.g., the end of an arm, the platform of a gantry, etc.). 
